--- conflicted
+++ resolved
@@ -20,12 +20,8 @@
 Dennis Feng
 Stefano Pirotta
 Moritz Jung
-<<<<<<< HEAD
-Mikhaël Myara
-Domenic Prete
-=======
 Richard Schlitz
 Manuel Zahn
 Mikhaël Myara
-John McMaster
->>>>>>> d7617fbe
+Domenic Prete
+John McMaster